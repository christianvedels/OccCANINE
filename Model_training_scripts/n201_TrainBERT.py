# -*- coding: utf-8 -*-
"""
Created on Wed Aug 16 13:34:23 2023
This script fine tunes a BERT model to classify occupational descriptions as 



@author: chris
"""
import os
script_directory = os.path.dirname(os.path.abspath(__name__))
os.chdir(script_directory)

#%% Hyperparameters

# Which training data is used for the model
# MODEL_DOMAIN = "HSN_DATABASE"
MODEL_DOMAIN = "DK_CENSUS"
#MODEL_DOMAIN = "EN_MARR_CERT"

# Parameters
SAMPLE_SIZE = 5 # 10 to the power of this is used for training
EPOCHS = 500
BATCH_SIZE = 2**5
LEARNING_RATE = 2*10**-5
UPSAMPLE_MINIMUM = 0
ALT_PROB = 0.1
INSERT_WORDS = True
DROPOUT_RATE = 0 # Dropout rate in final layer
MAX_LEN = 50 # Number of tokens to use

MODEL_NAME = f'BERT_{MODEL_DOMAIN}_sample_size_{SAMPLE_SIZE}_lr_{LEARNING_RATE}_batch_size_{BATCH_SIZE}' 

#%% Libraries
# Import necessary libraries
import numpy as np
import pandas as pd
import torch
from transformers import AdamW, get_linear_schedule_with_warmup
from sklearn.metrics import classification_report

#%% Load modules
from n001_Model_assets import *
from n100_Attacker import *
from n101_Trainer import *
from n102_DataLoader import *

#%% Device
device = torch.device("cuda" if torch.cuda.is_available() else "cpu")

# %% Load data + tokenizer
data = Load_data(
    model_domain = MODEL_DOMAIN,
    downsample_top1 = True,
    upsample_below = UPSAMPLE_MINIMUM,
    sample_size = SAMPLE_SIZE,
    max_len = MAX_LEN,
    alt_prob = ALT_PROB,
    insert_words = INSERT_WORDS,
    batch_size = BATCH_SIZE,
    verbose = False
    )

# # Sanity check
<<<<<<< HEAD
# for d in data['data_loader_train_attack']: 
#     print(d['occ1'][0][0])
=======
#for d in data['data_loader_train_attack']: 
#    print(d['occ1'][0][0])
>>>>>>> f1f885bd
    
# data['reference_loss']

# %% Load model
model = BERTOccupationClassifier(
    n_classes = data['N_CLASSES'], 
    model_domain = MODEL_DOMAIN, 
    tokenizer = data['tokenizer'], 
    dropout_rate = DROPOUT_RATE
    )
model.to(device)

#%% Optimizer and learning scheduler
optimizer = AdamW(model.parameters(), lr=LEARNING_RATE)
total_steps = len(data['data_loader_train']) * EPOCHS
scheduler = get_linear_schedule_with_warmup(
    optimizer,
    num_warmup_steps=0,
    num_training_steps=total_steps
)
# Set the loss function 
loss_fn = nn.BCEWithLogitsLoss().to(device)

# %%
model = trainer_loop(
    model = model, 
    epochs = EPOCHS, 
    model_name = MODEL_NAME, 
    data = data, 
    loss_fn = loss_fn, 
    reference_loss = data['reference_loss'], 
    optimizer = optimizer, 
    device = device, 
    scheduler = scheduler
    )


# %% Load best model instance
# Define the path to the saved binary file
model_path = '../Trained_models/'+MODEL_NAME+'.bin'

# Load the model
loaded_state = torch.load(model_path)
model_best = BERTOccupationClassifier(
    n_classes = data['N_CLASSES'], 
    model_domain = MODEL_DOMAIN, 
    tokenizer = data['tokenizer'], 
    dropout_rate = DROPOUT_RATE
    )
model_best.load_state_dict(loaded_state)
model_best.to(device)

# %%
y_occ_texts, y_pred, y_pred_probs, y_test = get_predictions(
    model_best,
    data['data_loader_test'],
    device = device
)
report = classification_report(y_test, y_pred, output_dict=True)

print_report(report, MODEL_NAME)




<|MERGE_RESOLUTION|>--- conflicted
+++ resolved
@@ -62,13 +62,8 @@
     )
 
 # # Sanity check
-<<<<<<< HEAD
 # for d in data['data_loader_train_attack']: 
-#     print(d['occ1'][0][0])
-=======
-#for d in data['data_loader_train_attack']: 
 #    print(d['occ1'][0][0])
->>>>>>> f1f885bd
     
 # data['reference_loss']
 
