--- conflicted
+++ resolved
@@ -194,8 +194,4 @@
 test_wrapper.py
 test_wrappers.py
 
-<<<<<<< HEAD
-/tmp
-=======
-tmp.py
->>>>>>> ff820a82
+tmp.py